name: Tests and linters

on: [push, pull_request, workflow_dispatch]

jobs:

  test-on-different-versions:
    name: Run tests
    runs-on: ubuntu-18.04
    strategy:
      matrix:
<<<<<<< HEAD
        python-version: [2.7, 3.4, 3.5, 3.6, 3.7, 3.8, 3.9, "3.10", pypy2, pypy3]
=======
        python-version: [2.7, 3.5, 3.6, 3.7, 3.8, 3.9, pypy2, pypy3]
>>>>>>> 94aca21f
    steps:
      - uses: actions/checkout@v2
      - uses: actions/setup-python@v2
        with:
          python-version: ${{ matrix.python-version }}
      - run: pip install tox
      - run: tox
        env:
          TOXENV: ${{ matrix.python-version }}

  test-coverage:
    name: Run tests with coverage
    runs-on: ubuntu-latest
    env:
      DEPENDENCY_INJECTOR_DEBUG_MODE: 1
      COVERALLS_REPO_TOKEN: ${{ secrets.COVERALLS_REPO_TOKEN }}
      GITHUB_TOKEN: ${{ secrets.GITHUB_TOKEN }}
    steps:
      - uses: actions/checkout@v2
      - uses: actions/setup-python@v2
        with:
          python-version: "3.10"
      - run: pip install tox cython
      - run: make cythonize
      - run: tox
        env:
          TOXENV: coveralls

  linters:
    name: Run linters
    runs-on: ubuntu-latest
    strategy:
      matrix:
        toxenv: [flake8, pydocstyle, mypy, pylint]
    steps:
      - uses: actions/checkout@v2
      - uses: actions/setup-python@v2
        with:
          python-version: "3.10"
      - run: pip install tox
      - run: tox
        env:
          TOXENV: ${{ matrix.toxenv }}<|MERGE_RESOLUTION|>--- conflicted
+++ resolved
@@ -9,11 +9,7 @@
     runs-on: ubuntu-18.04
     strategy:
       matrix:
-<<<<<<< HEAD
-        python-version: [2.7, 3.4, 3.5, 3.6, 3.7, 3.8, 3.9, "3.10", pypy2, pypy3]
-=======
-        python-version: [2.7, 3.5, 3.6, 3.7, 3.8, 3.9, pypy2, pypy3]
->>>>>>> 94aca21f
+        python-version: [2.7, 3.5, 3.6, 3.7, 3.8, 3.9, "3.10", pypy2, pypy3]
     steps:
       - uses: actions/checkout@v2
       - uses: actions/setup-python@v2
