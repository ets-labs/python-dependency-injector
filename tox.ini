--- conflicted
+++ resolved
@@ -1,10 +1,6 @@
 [tox]
 envlist=
-<<<<<<< HEAD
-    coveralls, pylint, flake8, pydocstyle, 2.7, 3.4, 3.5, 3.6, 3.7, 3.8, 3.9, 3.10, pypy2, pypy3
-=======
-    coveralls, pylint, flake8, pydocstyle, 2.7, 3.5, 3.6, 3.7, 3.8, 3.9, pypy2, pypy3
->>>>>>> 94aca21f
+    coveralls, pylint, flake8, pydocstyle, 2.7, 3.5, 3.6, 3.7, 3.8, 3.9, 3.10, pypy2, pypy3
 
 [testenv]
 deps=
