--- conflicted
+++ resolved
@@ -20,12 +20,7 @@
     werkzeug<=2.2.2
 extras=
     yaml
-<<<<<<< HEAD
     pydantic-settings
-    flask
-    aiohttp
-=======
->>>>>>> a245e32e
 commands = pytest -c tests/.configs/pytest.ini
 python_files = test_*_py3*.py
 
@@ -51,7 +46,7 @@
     httpx
     flask<2.2
     pydantic<2
-    werkzeug<=2.2.2 
+    werkzeug<=2.2.2
     fastapi
     boto3
     mypy_boto3_s3
