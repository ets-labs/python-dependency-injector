"""Wiring module."""

import functools
import inspect
import importlib
import importlib.machinery
import pkgutil
import warnings
import sys
from types import ModuleType
from typing import (
    Optional,
    Iterable,
    Iterator,
    Callable,
    Any,
    Tuple,
    Dict,
    Generic,
    TypeVar,
    Type,
    Union,
    Set,
    cast,
)

if sys.version_info < (3, 7):
    from typing import GenericMeta
else:

    class GenericMeta(type): ...


# Hotfix, see: https://github.com/ets-labs/python-dependency-injector/issues/362
if sys.version_info >= (3, 9):
    from types import GenericAlias
else:
    GenericAlias = None

if sys.version_info >= (3, 9):
    from typing import Annotated, get_args, get_origin
else:
    try:
        from typing_extensions import Annotated, get_args, get_origin
    except ImportError:
        Annotated = object()

        # For preventing NameError. Never executes
        def get_args(hint):
            return ()

        def get_origin(tp):
            return None


try:
    import fastapi.params
except ImportError:
    fastapi = None


try:
    import starlette.requests
except ImportError:
    starlette = None


try:
    import werkzeug.local
except ImportError:
    werkzeug = None


from . import providers

if sys.version_info[:2] == (3, 5):
    warnings.warn(
        "Dependency Injector will drop support of Python 3.5 after Jan 1st of 2022. "
        "This does not mean that there will be any immediate breaking changes, "
        "but tests will no longer be executed on Python 3.5, and bugs will not be addressed.",
        category=DeprecationWarning,
    )

__all__ = (
    "wire",
    "unwire",
    "inject",
    "as_int",
    "as_float",
    "as_",
    "required",
    "invariant",
    "provided",
    "Provide",
    "Provider",
    "Closing",
    "register_loader_containers",
    "unregister_loader_containers",
    "install_loader",
    "uninstall_loader",
    "is_loader_installed",
)

T = TypeVar("T")
F = TypeVar("F", bound=Callable[..., Any])
Container = Any


class PatchedRegistry:

    def __init__(self) -> None:
        self._callables: Dict[Callable[..., Any], "PatchedCallable"] = {}
        self._attributes: Set[PatchedAttribute] = set()

    def register_callable(self, patched: "PatchedCallable") -> None:
        self._callables[patched.patched] = patched

    def get_callables_from_module(
        self, module: ModuleType
    ) -> Iterator[Callable[..., Any]]:
        for patched_callable in self._callables.values():
            if not patched_callable.is_in_module(module):
                continue
            yield patched_callable.patched

    def get_callable(self, fn: Callable[..., Any]) -> "PatchedCallable":
        return self._callables.get(fn)

    def has_callable(self, fn: Callable[..., Any]) -> bool:
        return fn in self._callables

    def register_attribute(self, patched: "PatchedAttribute") -> None:
        self._attributes.add(patched)

    def get_attributes_from_module(
        self, module: ModuleType
    ) -> Iterator["PatchedAttribute"]:
        for attribute in self._attributes:
            if not attribute.is_in_module(module):
                continue
            yield attribute

    def clear_module_attributes(self, module: ModuleType) -> None:
        for attribute in self._attributes.copy():
            if not attribute.is_in_module(module):
                continue
            self._attributes.remove(attribute)


class PatchedCallable:

    __slots__ = (
        "patched",
        "original",
        "reference_injections",
        "injections",
        "reference_closing",
        "closing",
    )

    def __init__(
        self,
        patched: Optional[Callable[..., Any]] = None,
        original: Optional[Callable[..., Any]] = None,
        reference_injections: Optional[Dict[Any, Any]] = None,
        reference_closing: Optional[Dict[Any, Any]] = None,
    ) -> None:
        self.patched = patched
        self.original = original

        if reference_injections is None:
            reference_injections = {}
        self.reference_injections: Dict[Any, Any] = reference_injections.copy()
        self.injections: Dict[Any, Any] = {}

        if reference_closing is None:
            reference_closing = {}
        self.reference_closing: Dict[Any, Any] = reference_closing.copy()
        self.closing: Dict[Any, Any] = {}

    def is_in_module(self, module: ModuleType) -> bool:
        if self.patched is None:
            return False
        return self.patched.__module__ == module.__name__

    def add_injection(self, kwarg: Any, injection: Any) -> None:
        self.injections[kwarg] = injection

    def add_closing(self, kwarg: Any, injection: Any) -> None:
        self.closing[kwarg] = injection

    def unwind_injections(self) -> None:
        self.injections = {}
        self.closing = {}


class PatchedAttribute:

    __slots__ = (
        "member",
        "name",
        "marker",
    )

    def __init__(self, member: Any, name: str, marker: "_Marker") -> None:
        self.member = member
        self.name = name
        self.marker = marker

    @property
    def module_name(self) -> str:
        if isinstance(self.member, ModuleType):
            return self.member.__name__
        else:
            return self.member.__module__

    def is_in_module(self, module: ModuleType) -> bool:
        return self.module_name == module.__name__


class ProvidersMap:

    CONTAINER_STRING_ID = "<container>"

    def __init__(self, container) -> None:
        self._container = container
        self._map = self._create_providers_map(
            current_container=container,
            original_container=(
                container.declarative_parent
                if container.declarative_parent
                else container
            ),
        )

    def resolve_provider(
        self,
        provider: Union[providers.Provider, str],
        modifier: Optional["Modifier"] = None,
    ) -> Optional[providers.Provider]:
        if isinstance(provider, providers.Delegate):
            return self._resolve_delegate(provider)
        elif isinstance(
            provider,
            (
                providers.ProvidedInstance,
                providers.AttributeGetter,
                providers.ItemGetter,
                providers.MethodCaller,
            ),
        ):
            return self._resolve_provided_instance(provider)
        elif isinstance(provider, providers.ConfigurationOption):
            return self._resolve_config_option(provider)
        elif isinstance(provider, providers.TypedConfigurationOption):
            return self._resolve_config_option(provider.option, as_=provider.provides)
        elif isinstance(provider, str):
            return self._resolve_string_id(provider, modifier)
        else:
            return self._resolve_provider(provider)

    def _resolve_string_id(
        self,
        id: str,
        modifier: Optional["Modifier"] = None,
    ) -> Optional[providers.Provider]:
        if id == self.CONTAINER_STRING_ID:
            return self._container.__self__

        provider = self._container
        for segment in id.split("."):
            try:
                provider = getattr(provider, segment)
            except AttributeError:
                return None

        if modifier:
            provider = modifier.modify(provider, providers_map=self)
        return provider

    def _resolve_provided_instance(
        self,
        original: providers.Provider,
    ) -> Optional[providers.Provider]:
        modifiers = []
        while isinstance(
            original,
            (
                providers.ProvidedInstance,
                providers.AttributeGetter,
                providers.ItemGetter,
                providers.MethodCaller,
            ),
        ):
            modifiers.insert(0, original)
            original = original.provides

        new = self._resolve_provider(original)
        if new is None:
            return None

        for modifier in modifiers:
            if isinstance(modifier, providers.ProvidedInstance):
                new = new.provided
            elif isinstance(modifier, providers.AttributeGetter):
                new = getattr(new, modifier.name)
            elif isinstance(modifier, providers.ItemGetter):
                new = new[modifier.name]
            elif isinstance(modifier, providers.MethodCaller):
                new = new.call(
                    *modifier.args,
                    **modifier.kwargs,
                )

        return new

    def _resolve_delegate(
        self,
        original: providers.Delegate,
    ) -> Optional[providers.Provider]:
        provider = self._resolve_provider(original.provides)
        if provider:
            provider = provider.provider
        return provider

    def _resolve_config_option(
        self,
        original: providers.ConfigurationOption,
        as_: Any = None,
    ) -> Optional[providers.Provider]:
        original_root = original.root
        new = self._resolve_provider(original_root)
        if new is None:
            return None
        new = cast(providers.Configuration, new)

        for segment in original.get_name_segments():
            if providers.is_provider(segment):
                segment = self.resolve_provider(segment)
                new = new[segment]
            else:
                new = getattr(new, segment)

        if original.is_required():
            new = new.required()

        if as_:
            new = new.as_(as_)

        return new

    def _resolve_provider(
        self,
        original: providers.Provider,
    ) -> Optional[providers.Provider]:
        try:
            return self._map[original]
        except KeyError:
            return None

    @classmethod
    def _create_providers_map(
        cls,
        current_container: Container,
        original_container: Container,
    ) -> Dict[providers.Provider, providers.Provider]:
        current_providers = current_container.providers
        current_providers["__self__"] = current_container.__self__

        original_providers = original_container.providers
        original_providers["__self__"] = original_container.__self__

        providers_map = {}
        for provider_name, current_provider in current_providers.items():
            original_provider = original_providers[provider_name]
            providers_map[original_provider] = current_provider

            if isinstance(current_provider, providers.Container) and isinstance(
                original_provider, providers.Container
            ):
                subcontainer_map = cls._create_providers_map(
                    current_container=current_provider.container,
                    original_container=original_provider.container,
                )
                providers_map.update(subcontainer_map)

        return providers_map


class InspectFilter:

    def is_excluded(self, instance: object) -> bool:
        if self._is_werkzeug_local_proxy(instance):
            return True
        elif self._is_starlette_request_cls(instance):
            return True
        elif self._is_builtin(instance):
            return True
        else:
            return False

    def _is_werkzeug_local_proxy(self, instance: object) -> bool:
        return werkzeug and isinstance(instance, werkzeug.local.LocalProxy)

    def _is_starlette_request_cls(self, instance: object) -> bool:
        return (
            starlette
            and isinstance(instance, type)
            and _safe_is_subclass(instance, starlette.requests.Request)
        )

    def _is_builtin(self, instance: object) -> bool:
        return inspect.isbuiltin(instance)


def wire(  # noqa: C901
    container: Container,
    *,
    modules: Optional[Iterable[ModuleType]] = None,
    packages: Optional[Iterable[ModuleType]] = None,
) -> None:
    """Wire container providers with provided packages and modules."""
    modules = [*modules] if modules else []

    if packages:
        for package in packages:
            modules.extend(_fetch_modules(package))

    providers_map = ProvidersMap(container)

    for module in modules:
        for member_name, member in inspect.getmembers(module):
            if _inspect_filter.is_excluded(member):
                continue

            if _is_marker(member):
                _patch_attribute(module, member_name, member, providers_map)
            elif inspect.isfunction(member):
                _patch_fn(module, member_name, member, providers_map)
            elif inspect.isclass(member):
                cls = member
                try:
                    cls_members = inspect.getmembers(cls)
                except Exception:  # noqa
                    # Hotfix, see: https://github.com/ets-labs/python-dependency-injector/issues/441
                    continue
                else:
                    for cls_member_name, cls_member in cls_members:
                        if _is_marker(cls_member):
                            _patch_attribute(
                                cls, cls_member_name, cls_member, providers_map
                            )
                        elif _is_method(cls_member):
                            _patch_method(
                                cls, cls_member_name, cls_member, providers_map
                            )

        for patched in _patched_registry.get_callables_from_module(module):
            _bind_injections(patched, providers_map)


def unwire(  # noqa: C901
    *,
    modules: Optional[Iterable[ModuleType]] = None,
    packages: Optional[Iterable[ModuleType]] = None,
) -> None:
    """Wire provided packages and modules with previous wired providers."""
    modules = [*modules] if modules else []

    if packages:
        for package in packages:
            modules.extend(_fetch_modules(package))

    for module in modules:
        for name, member in inspect.getmembers(module):
            if inspect.isfunction(member):
                _unpatch(module, name, member)
            elif inspect.isclass(member):
                for method_name, method in inspect.getmembers(
                    member, inspect.isfunction
                ):
                    _unpatch(member, method_name, method)

        for patched in _patched_registry.get_callables_from_module(module):
            _unbind_injections(patched)

        for patched_attribute in _patched_registry.get_attributes_from_module(module):
            _unpatch_attribute(patched_attribute)
        _patched_registry.clear_module_attributes(module)


def inject(fn: F) -> F:
    """Decorate callable with injecting decorator."""
    reference_injections, reference_closing = _fetch_reference_injections(fn)
    patched = _get_patched(fn, reference_injections, reference_closing)
    return cast(F, patched)


def _patch_fn(
    module: ModuleType,
    name: str,
    fn: Callable[..., Any],
    providers_map: ProvidersMap,
) -> None:
    if not _is_patched(fn):
        reference_injections, reference_closing = _fetch_reference_injections(fn)
        if not reference_injections:
            return
        fn = _get_patched(fn, reference_injections, reference_closing)

    _bind_injections(fn, providers_map)

    setattr(module, name, fn)


def _patch_method(
    cls: Type,
    name: str,
    method: Callable[..., Any],
    providers_map: ProvidersMap,
) -> None:
    if (
        hasattr(cls, "__dict__")
        and name in cls.__dict__
        and isinstance(cls.__dict__[name], (classmethod, staticmethod))
    ):
        method = cls.__dict__[name]
        fn = method.__func__
    else:
        fn = method

    if not _is_patched(fn):
        reference_injections, reference_closing = _fetch_reference_injections(fn)
        if not reference_injections:
            return
        fn = _get_patched(fn, reference_injections, reference_closing)

    _bind_injections(fn, providers_map)

    if isinstance(method, (classmethod, staticmethod)):
        fn = type(method)(fn)

    setattr(cls, name, fn)


def _unpatch(
    module: ModuleType,
    name: str,
    fn: Callable[..., Any],
) -> None:
    if (
        hasattr(module, "__dict__")
        and name in module.__dict__
        and isinstance(module.__dict__[name], (classmethod, staticmethod))
    ):
        method = module.__dict__[name]
        fn = method.__func__

    if not _is_patched(fn):
        return

    _unbind_injections(fn)


def _patch_attribute(
    member: Any,
    name: str,
    marker: "_Marker",
    providers_map: ProvidersMap,
) -> None:
    provider = providers_map.resolve_provider(marker.provider, marker.modifier)
    if provider is None:
        return

    _patched_registry.register_attribute(PatchedAttribute(member, name, marker))

    if isinstance(marker, Provide):
        instance = provider()
        setattr(member, name, instance)
    elif isinstance(marker, Provider):
        setattr(member, name, provider)
    else:
        raise Exception(f"Unknown type of marker {marker}")


def _unpatch_attribute(patched: PatchedAttribute) -> None:
    setattr(patched.member, patched.name, patched.marker)


def _extract_marker(parameter: inspect.Parameter) -> Optional["_Marker"]:
    if get_origin(parameter.annotation) is Annotated:
        marker = get_args(parameter.annotation)[1]
    else:
        marker = parameter.default

    if not isinstance(marker, _Marker) and not _is_fastapi_depends(marker):
        return None

    if _is_fastapi_depends(marker):
        marker = marker.dependency

        if not isinstance(marker, _Marker):
            return None

    return marker


def _fetch_reference_injections(  # noqa: C901
    fn: Callable[..., Any],
) -> Tuple[Dict[str, Any], Dict[str, Any]]:
    # Hotfix, see:
    # - https://github.com/ets-labs/python-dependency-injector/issues/362
    # - https://github.com/ets-labs/python-dependency-injector/issues/398
    if GenericAlias and any(
        (fn is GenericAlias, getattr(fn, "__func__", None) is GenericAlias)
    ):
        fn = fn.__init__

    try:
        signature = inspect.signature(fn)
    except ValueError as exception:
        if "no signature found" in str(exception):
            return {}, {}
        elif "not supported by signature" in str(exception):
            return {}, {}
        else:
            raise exception

    injections = {}
    closing = {}
    for parameter_name, parameter in signature.parameters.items():
        marker = _extract_marker(parameter)

        if marker is None:
            continue

        if isinstance(marker, Closing):
            marker = marker.provider
            closing[parameter_name] = marker

        injections[parameter_name] = marker
    return injections, closing


def _locate_dependent_closing_args(
    provider: providers.Provider,
) -> Dict[str, providers.Provider]:
    if not hasattr(provider, "args"):
        return {}

    closing_deps = {}
    for arg in provider.args:
        if not isinstance(arg, providers.Provider) or not hasattr(arg, "args"):
            continue

        if not arg.args and isinstance(arg, providers.Resource):
            return {str(id(arg)): arg}
        else:
            closing_deps += _locate_dependent_closing_args(arg)
    return closing_deps


def _bind_injections(fn: Callable[..., Any], providers_map: ProvidersMap) -> None:
    patched_callable = _patched_registry.get_callable(fn)
    if patched_callable is None:
        return

    for injection, marker in patched_callable.reference_injections.items():
        provider = providers_map.resolve_provider(marker.provider, marker.modifier)

        if provider is None:
            continue

        if isinstance(marker, Provide):
            patched_callable.add_injection(injection, provider)
        elif isinstance(marker, Provider):
            if isinstance(provider, providers.Delegate):
                patched_callable.add_injection(injection, provider)
            else:
                patched_callable.add_injection(injection, provider.provider)

        if injection in patched_callable.reference_closing:
            patched_callable.add_closing(injection, provider)
            deps = _locate_dependent_closing_args(provider)
            for key, dep in deps.items():
                patched_callable.add_closing(key, dep)


def _unbind_injections(fn: Callable[..., Any]) -> None:
    patched_callable = _patched_registry.get_callable(fn)
    if patched_callable is None:
        return
    patched_callable.unwind_injections()


def _fetch_modules(package):
    modules = [package]
    if not hasattr(package, "__path__") or not hasattr(package, "__name__"):
        return modules
    for module_info in pkgutil.walk_packages(
        path=package.__path__,
        prefix=package.__name__ + ".",
    ):
        module = importlib.import_module(module_info.name)
        modules.append(module)
    return modules


def _is_method(member) -> bool:
    return inspect.ismethod(member) or inspect.isfunction(member)


def _is_marker(member) -> bool:
    return isinstance(member, _Marker)


def _get_patched(
    fn: F,
    reference_injections: Dict[Any, Any],
    reference_closing: Dict[Any, Any],
) -> F:
    patched_object = PatchedCallable(
        original=fn,
        reference_injections=reference_injections,
        reference_closing=reference_closing,
    )

    if inspect.iscoroutinefunction(fn):
        patched = _get_async_patched(fn, patched_object)
    else:
        patched = _get_sync_patched(fn, patched_object)

    patched_object.patched = patched
    _patched_registry.register_callable(patched_object)

    return patched


def _is_fastapi_depends(param: Any) -> bool:
    return fastapi and isinstance(param, fastapi.params.Depends)


def _is_patched(fn) -> bool:
    return _patched_registry.has_callable(fn)


def _is_declarative_container(instance: Any) -> bool:
    return (
        isinstance(instance, type)
        and getattr(instance, "__IS_CONTAINER__", False) is True
        and getattr(instance, "declarative_parent", None) is None
    )


def _safe_is_subclass(instance: Any, cls: Type) -> bool:
    try:
        return issubclass(instance, cls)
    except TypeError:
        return False


class Modifier:

    def modify(
        self,
        provider: providers.ConfigurationOption,
        providers_map: ProvidersMap,
    ) -> providers.Provider: ...


class TypeModifier(Modifier):

    def __init__(self, type_: Type) -> None:
        self.type_ = type_

    def modify(
        self,
        provider: providers.ConfigurationOption,
        providers_map: ProvidersMap,
    ) -> providers.Provider:
        return provider.as_(self.type_)


def as_int() -> TypeModifier:
    """Return int type modifier."""
    return TypeModifier(int)


def as_float() -> TypeModifier:
    """Return float type modifier."""
    return TypeModifier(float)


def as_(type_: Type) -> TypeModifier:
    """Return custom type modifier."""
    return TypeModifier(type_)


class RequiredModifier(Modifier):

    def __init__(self) -> None:
        self.type_modifier = None

    def as_int(self) -> "RequiredModifier":
        self.type_modifier = TypeModifier(int)
        return self

    def as_float(self) -> "RequiredModifier":
        self.type_modifier = TypeModifier(float)
        return self

    def as_(self, type_: Type) -> "RequiredModifier":
        self.type_modifier = TypeModifier(type_)
        return self

    def modify(
        self,
        provider: providers.ConfigurationOption,
        providers_map: ProvidersMap,
    ) -> providers.Provider:
        provider = provider.required()
        if self.type_modifier:
            provider = provider.as_(self.type_modifier.type_)
        return provider


def required() -> RequiredModifier:
    """Return required modifier."""
    return RequiredModifier()


class InvariantModifier(Modifier):

    def __init__(self, id: str) -> None:
        self.id = id

    def modify(
        self,
        provider: providers.ConfigurationOption,
        providers_map: ProvidersMap,
    ) -> providers.Provider:
        invariant_segment = providers_map.resolve_provider(self.id)
        return provider[invariant_segment]


def invariant(id: str) -> InvariantModifier:
    """Return invariant modifier."""
    return InvariantModifier(id)


class ProvidedInstance(Modifier):

    TYPE_ATTRIBUTE = "attr"
    TYPE_ITEM = "item"
    TYPE_CALL = "call"

    def __init__(self) -> None:
        self.segments = []

    def __getattr__(self, item):
        self.segments.append((self.TYPE_ATTRIBUTE, item))
        return self

    def __getitem__(self, item):
        self.segments.append((self.TYPE_ITEM, item))
        return self

    def call(self):
        self.segments.append((self.TYPE_CALL, None))
        return self

    def modify(
        self,
        provider: providers.Provider,
        providers_map: ProvidersMap,
    ) -> providers.Provider:
        provider = provider.provided
        for type_, value in self.segments:
            if type_ == ProvidedInstance.TYPE_ATTRIBUTE:
                provider = getattr(provider, value)
            elif type_ == ProvidedInstance.TYPE_ITEM:
                provider = provider[value]
            elif type_ == ProvidedInstance.TYPE_CALL:
                provider = provider.call()
        return provider


def provided() -> ProvidedInstance:
    """Return provided instance modifier."""
    return ProvidedInstance()


class ClassGetItemMeta(GenericMeta):
    def __getitem__(cls, item):
        # Spike for Python 3.6
        if isinstance(item, tuple):
            return cls(*item)
        return cls(item)


class _Marker(Generic[T], metaclass=ClassGetItemMeta):

    __IS_MARKER__ = True

    def __init__(
        self,
        provider: Union[providers.Provider, Container, str],
        modifier: Optional[Modifier] = None,
    ) -> None:
        if _is_declarative_container(provider):
            provider = provider.__self__
        self.provider = provider
        self.modifier = modifier

    def __class_getitem__(cls, item) -> T:
        if isinstance(item, tuple):
            return cls(*item)
        return cls(item)

    def __call__(self) -> T:
        return self


class Provide(_Marker): ...


class Provider(_Marker): ...


class Closing(_Marker): ...


class AutoLoader:
    """Auto-wiring module loader.

    Automatically wire containers when modules are imported.
    """

    def __init__(self) -> None:
        self.containers = []
        self._path_hook = None

    def register_containers(self, *containers) -> None:
        self.containers.extend(containers)

        if not self.installed:
            self.install()

    def unregister_containers(self, *containers) -> None:
        for container in containers:
            self.containers.remove(container)

        if not self.containers:
            self.uninstall()

    def wire_module(self, module) -> None:
        for container in self.containers:
            container.wire(modules=[module])

    @property
    def installed(self) -> bool:
        return self._path_hook in sys.path_hooks

    def install(self) -> None:
        if self.installed:
            return

        loader = self

        class SourcelessFileLoader(importlib.machinery.SourcelessFileLoader):
            def exec_module(self, module):
                super().exec_module(module)
                loader.wire_module(module)

        class SourceFileLoader(importlib.machinery.SourceFileLoader):
            def exec_module(self, module):
                super().exec_module(module)
                loader.wire_module(module)

        class ExtensionFileLoader(importlib.machinery.ExtensionFileLoader): ...

        loader_details = [
            (SourcelessFileLoader, importlib.machinery.BYTECODE_SUFFIXES),
            (SourceFileLoader, importlib.machinery.SOURCE_SUFFIXES),
            (ExtensionFileLoader, importlib.machinery.EXTENSION_SUFFIXES),
        ]

        self._path_hook = importlib.machinery.FileFinder.path_hook(*loader_details)

        sys.path_hooks.insert(0, self._path_hook)
        sys.path_importer_cache.clear()
        importlib.invalidate_caches()

    def uninstall(self) -> None:
        if not self.installed:
            return

        sys.path_hooks.remove(self._path_hook)
        sys.path_importer_cache.clear()
        importlib.invalidate_caches()


def register_loader_containers(*containers: Container) -> None:
    """Register containers in auto-wiring module loader."""
    _loader.register_containers(*containers)


def unregister_loader_containers(*containers: Container) -> None:
    """Unregister containers from auto-wiring module loader."""
    _loader.unregister_containers(*containers)


def install_loader() -> None:
    """Install auto-wiring module loader hook."""
    _loader.install()


def uninstall_loader() -> None:
    """Uninstall auto-wiring module loader hook."""
    _loader.uninstall()


def is_loader_installed() -> bool:
    """Check if auto-wiring module loader hook is installed."""
    return _loader.installed


_patched_registry = PatchedRegistry()
_inspect_filter = InspectFilter()
_loader = AutoLoader()

# Optimizations
from ._cwiring import _sync_inject  # noqa
from ._cwiring import _async_inject  # noqa


# Wiring uses the following Python wrapper because there is
# no possibility to compile a first-type citizen coroutine in Cython.
def _get_async_patched(fn: F, patched: PatchedCallable) -> F:
    @functools.wraps(fn)
    async def _patched(*args, **kwargs):
        return await _async_inject(
            fn,
            args,
            kwargs,
            patched.injections,
            patched.closing,
        )
<<<<<<< HEAD
    return _patched

def _get_sync_patched(fn: F, patched: PatchedCallable) -> F:
    @functools.wraps(fn)
    def _patched(*args, **kwargs):
        return _sync_inject(
            fn,
            args,
            kwargs,
            patched.injections,
            patched.closing,
        )
=======

>>>>>>> 2330122d
    return _patched<|MERGE_RESOLUTION|>--- conflicted
+++ resolved
@@ -1046,7 +1046,7 @@
             patched.injections,
             patched.closing,
         )
-<<<<<<< HEAD
+
     return _patched
 
 def _get_sync_patched(fn: F, patched: PatchedCallable) -> F:
@@ -1059,7 +1059,4 @@
             patched.injections,
             patched.closing,
         )
-=======
-
->>>>>>> 2330122d
     return _patched