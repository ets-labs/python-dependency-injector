--- conflicted
+++ resolved
@@ -48,8 +48,6 @@
     index_view = aiohttp.View(index_view)
     second_view = aiohttp.View(second_view)
     other_class_based_view = aiohttp.ClassBasedView(OtherClassBasedView)
-<<<<<<< HEAD
-=======
 
 
 @fixture
@@ -70,7 +68,6 @@
     async with test_utils.TestClient(test_utils.TestServer(app)) as client:
         yield client
 
->>>>>>> 94aca21f
 
 @mark.asyncio
 @mark.filterwarnings("ignore:The loop argument is deprecated:DeprecationWarning")
@@ -80,22 +77,6 @@
     assert response.status == 200
     assert await response.text() == "Hello World! wink2 wink1"
 
-<<<<<<< HEAD
-    async def get_application(self):
-        """
-        Override the get_app method to return your application.
-        """
-        container = ApplicationContainer()
-        app = container.app()
-        app.container = container
-        app.add_routes([
-            web.get("/", container.index_view.as_view()),
-            web.get("/second", container.second_view.as_view(), name="second"),
-            web.get("/class-based", container.other_class_based_view.as_view()),
-        ])
-        return app
-=======
->>>>>>> 94aca21f
 
 @mark.asyncio
 @mark.filterwarnings("ignore:The loop argument is deprecated:DeprecationWarning")
@@ -105,33 +86,15 @@
     assert response.status == 200
     assert await response.text() == "Test! wink2 wink1"
 
-<<<<<<< HEAD
-    @unittest_run_loop
-    async def test_second(self):
-        response = await self.client.get("/second")
-=======
->>>>>>> 94aca21f
 
 @mark.asyncio
 @mark.filterwarnings("ignore:The loop argument is deprecated:DeprecationWarning")
 async def test_class_based(client):
     response = await client.get("/class-based")
 
-<<<<<<< HEAD
-    @unittest_run_loop
-    async def test_class_based(self):
-        response = await self.client.get("/class-based")
-=======
     assert response.status == 200
     assert await response.text() == "Test class-based! wink2 wink1"
->>>>>>> 94aca21f
 
 
-<<<<<<< HEAD
-    @unittest_run_loop
-    async def test_endpoints(self):
-        self.assertEqual(str(self.app.router["second"].url_for()), "/second")
-=======
 def test_endpoints(app):
-    assert str(app.router["second"].url_for()) == "/second"
->>>>>>> 94aca21f
+    assert str(app.router["second"].url_for()) == "/second"