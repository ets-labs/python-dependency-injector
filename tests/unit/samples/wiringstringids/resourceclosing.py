from dependency_injector import containers, providers
from dependency_injector.wiring import inject, Provide, Closing


class Service:
    init_counter: int = 0
    shutdown_counter: int = 0

    @classmethod
    def reset_counter(cls):
        cls.init_counter = 0
        cls.shutdown_counter = 0

    @classmethod
    def init(cls):
        cls.init_counter += 1

    @classmethod
    def shutdown(cls):
        cls.shutdown_counter += 1


class FactoryService:
    def __init__(self, service: Service):
        self.service = service


class NestedService:
    def __init__(self, factory_service: FactoryService):
        self.factory_service = factory_service


def init_service():
    service = Service()
    service.init()
    yield service
    service.shutdown()


class Container(containers.DeclarativeContainer):

    service = providers.Resource(init_service)
    factory_service = providers.Factory(FactoryService, service)
<<<<<<< HEAD
    factory_service_kwargs = providers.Factory(FactoryService, service=service)
=======
    nested_service = providers.Factory(NestedService, factory_service)
>>>>>>> d00afd9d


@inject
def test_function(service: Service = Closing[Provide["service"]]):
    return service


@inject
def test_function_dependency(factory: FactoryService = Closing[Provide["factory_service"]]):
    return factory


@inject
<<<<<<< HEAD
def test_function_dependency_kwargs(factory: FactoryService = Closing[Provide["factory_service_kwargs"]]):
    return factory
=======
def test_function_nested_dependency(
    nested: NestedService = Closing[Provide["nested_service"]]
):
    return nested
>>>>>>> d00afd9d
<|MERGE_RESOLUTION|>--- conflicted
+++ resolved
@@ -41,11 +41,8 @@
 
     service = providers.Resource(init_service)
     factory_service = providers.Factory(FactoryService, service)
-<<<<<<< HEAD
     factory_service_kwargs = providers.Factory(FactoryService, service=service)
-=======
     nested_service = providers.Factory(NestedService, factory_service)
->>>>>>> d00afd9d
 
 
 @inject
@@ -59,12 +56,11 @@
 
 
 @inject
-<<<<<<< HEAD
 def test_function_dependency_kwargs(factory: FactoryService = Closing[Provide["factory_service_kwargs"]]):
     return factory
-=======
+
+
 def test_function_nested_dependency(
     nested: NestedService = Closing[Provide["nested_service"]]
 ):
-    return nested
->>>>>>> d00afd9d
+    return nested