--- conflicted
+++ resolved
@@ -4,12 +4,8 @@
 
 # Test 1: to check .provided attribute
 provider1: providers.Provider[int] = providers.Object(1)
-<<<<<<< HEAD
-provided: int = provider1.provided
-=======
 provided: int = provider1.provided()
 provider1_delegate: providers.Provider[int] = provider1.provider
->>>>>>> 5acddac9
 
 # Test 2: to check async mode API
 provider2: providers.Provider[Any] = providers.Provider()
