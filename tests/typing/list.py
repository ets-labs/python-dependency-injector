from typing import Any, List, Tuple

from dependency_injector import providers

# Test 1: to check the return type (class)
provider1 = providers.List(
    providers.Factory(object),
    providers.Factory(object),
)
var1: List[Any] = provider1()


# Test 2: to check the .args attributes
provider2 = providers.List(
    providers.Factory(object),
    providers.Factory(object),
)
args2: Tuple[Any] = provider2.args

# Test 3: to check the provided instance interface
provider3 = providers.List(
    providers.Factory(object),
    providers.Factory(object),
)
<<<<<<< HEAD
provided3: List[Any] = provider3.provided
=======
provided3: List[Any] = provider3.provided()
attr_getter3: providers.AttributeGetter = provider3.provided.attr
item_getter3: providers.ItemGetter = provider3.provided["item"]
method_caller3: providers.MethodCaller = provider3.provided.method.call(123, arg=324)
>>>>>>> 5acddac9

# Test 4: to check the return type with await
provider4 = providers.List(
    providers.Factory(object),
    providers.Factory(object),
)


async def _async4() -> None:
    var1: List[Any] = await provider4()  # type: ignore
    var2: List[Any] = await provider4.async_()<|MERGE_RESOLUTION|>--- conflicted
+++ resolved
@@ -22,14 +22,10 @@
     providers.Factory(object),
     providers.Factory(object),
 )
-<<<<<<< HEAD
-provided3: List[Any] = provider3.provided
-=======
 provided3: List[Any] = provider3.provided()
 attr_getter3: providers.AttributeGetter = provider3.provided.attr
 item_getter3: providers.ItemGetter = provider3.provided["item"]
 method_caller3: providers.MethodCaller = provider3.provided.method.call(123, arg=324)
->>>>>>> 5acddac9
 
 # Test 4: to check the return type with await
 provider4 = providers.List(
